use libc::*;

use *;

#[cfg(any(libressl, all(ossl102, not(ossl110))))]
pub enum X509_VERIFY_PARAM_ID {}

pub const X509_V_OK: c_int = 0;
#[cfg(ossl102f)]
pub const X509_V_ERR_UNSPECIFIED: c_int = 1;
pub const X509_V_ERR_UNABLE_TO_GET_ISSUER_CERT: c_int = 2;
pub const X509_V_ERR_UNABLE_TO_GET_CRL: c_int = 3;
pub const X509_V_ERR_UNABLE_TO_DECRYPT_CERT_SIGNATURE: c_int = 4;
pub const X509_V_ERR_UNABLE_TO_DECRYPT_CRL_SIGNATURE: c_int = 5;
pub const X509_V_ERR_UNABLE_TO_DECODE_ISSUER_PUBLIC_KEY: c_int = 6;
pub const X509_V_ERR_CERT_SIGNATURE_FAILURE: c_int = 7;
pub const X509_V_ERR_CRL_SIGNATURE_FAILURE: c_int = 8;
pub const X509_V_ERR_CERT_NOT_YET_VALID: c_int = 9;
pub const X509_V_ERR_CERT_HAS_EXPIRED: c_int = 10;
pub const X509_V_ERR_CRL_NOT_YET_VALID: c_int = 11;
pub const X509_V_ERR_CRL_HAS_EXPIRED: c_int = 12;
pub const X509_V_ERR_ERROR_IN_CERT_NOT_BEFORE_FIELD: c_int = 13;
pub const X509_V_ERR_ERROR_IN_CERT_NOT_AFTER_FIELD: c_int = 14;
pub const X509_V_ERR_ERROR_IN_CRL_LAST_UPDATE_FIELD: c_int = 15;
pub const X509_V_ERR_ERROR_IN_CRL_NEXT_UPDATE_FIELD: c_int = 16;
pub const X509_V_ERR_OUT_OF_MEM: c_int = 17;
pub const X509_V_ERR_DEPTH_ZERO_SELF_SIGNED_CERT: c_int = 18;
pub const X509_V_ERR_SELF_SIGNED_CERT_IN_CHAIN: c_int = 19;
pub const X509_V_ERR_UNABLE_TO_GET_ISSUER_CERT_LOCALLY: c_int = 20;
pub const X509_V_ERR_UNABLE_TO_VERIFY_LEAF_SIGNATURE: c_int = 21;
pub const X509_V_ERR_CERT_CHAIN_TOO_LONG: c_int = 22;
pub const X509_V_ERR_CERT_REVOKED: c_int = 23;
cfg_if! {
    if #[cfg(ossl300)] {
        pub const X509_V_ERR_NO_ISSUER_PUBLIC_KEY: c_int = 24;
    } else {
        pub const X509_V_ERR_INVALID_CA: c_int = 24;
    }
}
pub const X509_V_ERR_PATH_LENGTH_EXCEEDED: c_int = 25;
pub const X509_V_ERR_INVALID_PURPOSE: c_int = 26;
pub const X509_V_ERR_CERT_UNTRUSTED: c_int = 27;
pub const X509_V_ERR_CERT_REJECTED: c_int = 28;
pub const X509_V_ERR_SUBJECT_ISSUER_MISMATCH: c_int = 29;
pub const X509_V_ERR_AKID_SKID_MISMATCH: c_int = 30;
pub const X509_V_ERR_AKID_ISSUER_SERIAL_MISMATCH: c_int = 31;
pub const X509_V_ERR_KEYUSAGE_NO_CERTSIGN: c_int = 32;
pub const X509_V_ERR_UNABLE_TO_GET_CRL_ISSUER: c_int = 33;
pub const X509_V_ERR_UNHANDLED_CRITICAL_EXTENSION: c_int = 34;
pub const X509_V_ERR_KEYUSAGE_NO_CRL_SIGN: c_int = 35;
pub const X509_V_ERR_UNHANDLED_CRITICAL_CRL_EXTENSION: c_int = 36;
pub const X509_V_ERR_INVALID_NON_CA: c_int = 37;
pub const X509_V_ERR_PROXY_PATH_LENGTH_EXCEEDED: c_int = 38;
pub const X509_V_ERR_KEYUSAGE_NO_DIGITAL_SIGNATURE: c_int = 39;
pub const X509_V_ERR_PROXY_CERTIFICATES_NOT_ALLOWED: c_int = 40;
pub const X509_V_ERR_INVALID_EXTENSION: c_int = 41;
pub const X509_V_ERR_INVALID_POLICY_EXTENSION: c_int = 42;
pub const X509_V_ERR_NO_EXPLICIT_POLICY: c_int = 43;
pub const X509_V_ERR_DIFFERENT_CRL_SCOPE: c_int = 44;
pub const X509_V_ERR_UNSUPPORTED_EXTENSION_FEATURE: c_int = 45;
pub const X509_V_ERR_UNNESTED_RESOURCE: c_int = 46;
pub const X509_V_ERR_PERMITTED_VIOLATION: c_int = 47;
pub const X509_V_ERR_EXCLUDED_VIOLATION: c_int = 48;
pub const X509_V_ERR_SUBTREE_MINMAX: c_int = 49;
pub const X509_V_ERR_APPLICATION_VERIFICATION: c_int = 50;
pub const X509_V_ERR_UNSUPPORTED_CONSTRAINT_TYPE: c_int = 51;
pub const X509_V_ERR_UNSUPPORTED_CONSTRAINT_SYNTAX: c_int = 52;
pub const X509_V_ERR_UNSUPPORTED_NAME_SYNTAX: c_int = 53;
pub const X509_V_ERR_CRL_PATH_VALIDATION_ERROR: c_int = 54;
#[cfg(ossl102)]
pub const X509_V_ERR_SUITE_B_INVALID_VERSION: c_int = 56;
#[cfg(ossl102)]
pub const X509_V_ERR_SUITE_B_INVALID_ALGORITHM: c_int = 57;
#[cfg(ossl102)]
pub const X509_V_ERR_SUITE_B_INVALID_CURVE: c_int = 58;
#[cfg(ossl102)]
pub const X509_V_ERR_SUITE_B_INVALID_SIGNATURE_ALGORITHM: c_int = 59;
#[cfg(ossl102)]
pub const X509_V_ERR_SUITE_B_LOS_NOT_ALLOWED: c_int = 60;
#[cfg(ossl102)]
pub const X509_V_ERR_SUITE_B_CANNOT_SIGN_P_384_WITH_P_256: c_int = 61;
#[cfg(ossl102)]
pub const X509_V_ERR_HOSTNAME_MISMATCH: c_int = 62;
#[cfg(ossl102)]
pub const X509_V_ERR_EMAIL_MISMATCH: c_int = 63;
#[cfg(ossl102)]
pub const X509_V_ERR_IP_ADDRESS_MISMATCH: c_int = 64;
cfg_if! {
    if #[cfg(ossl110)] {
        pub const X509_V_ERR_DANE_NO_MATCH: c_int = 65;
        pub const X509_V_ERR_EE_KEY_TOO_SMALL: c_int = 66;
        pub const X509_V_ERR_CA_KEY_TOO_SMALL: c_int = 67;
        pub const X509_V_ERR_CA_MD_TOO_WEAK: c_int = 68;
        pub const X509_V_ERR_INVALID_CALL: c_int = 69;
        pub const X509_V_ERR_STORE_LOOKUP: c_int = 70;
        pub const X509_V_ERR_NO_VALID_SCTS: c_int = 71;
    } else if #[cfg(ossl102h)] {
        pub const X509_V_ERR_INVALID_CALL: c_int = 65;
        pub const X509_V_ERR_STORE_LOOKUP: c_int = 66;
        pub const X509_V_ERR_PROXY_SUBJECT_NAME_VIOLATION: c_int = 67;
    }
}

#[cfg(not(ossl110))]
pub const X509_V_FLAG_CB_ISSUER_CHECK: c_ulong = 0x1;
#[cfg(ossl110)]
pub const X509_V_FLAG_CB_ISSUER_CHECK: c_ulong = 0x0;
pub const X509_V_FLAG_USE_CHECK_TIME: c_ulong = 0x2;
pub const X509_V_FLAG_CRL_CHECK: c_ulong = 0x4;
pub const X509_V_FLAG_CRL_CHECK_ALL: c_ulong = 0x8;
pub const X509_V_FLAG_IGNORE_CRITICAL: c_ulong = 0x10;
pub const X509_V_FLAG_X509_STRICT: c_ulong = 0x20;
pub const X509_V_FLAG_ALLOW_PROXY_CERTS: c_ulong = 0x40;
pub const X509_V_FLAG_POLICY_CHECK: c_ulong = 0x80;
pub const X509_V_FLAG_EXPLICIT_POLICY: c_ulong = 0x100;
pub const X509_V_FLAG_INHIBIT_ANY: c_ulong = 0x200;
pub const X509_V_FLAG_INHIBIT_MAP: c_ulong = 0x400;
pub const X509_V_FLAG_NOTIFY_POLICY: c_ulong = 0x800;
pub const X509_V_FLAG_EXTENDED_CRL_SUPPORT: c_ulong = 0x1000;
pub const X509_V_FLAG_USE_DELTAS: c_ulong = 0x2000;
pub const X509_V_FLAG_CHECK_SS_SIGNATURE: c_ulong = 0x4000;
#[cfg(ossl102)]
pub const X509_V_FLAG_TRUSTED_FIRST: c_ulong = 0x8000;
#[cfg(ossl102)]
pub const X509_V_FLAG_SUITEB_128_LOS_ONLY: c_ulong = 0x10000;
#[cfg(ossl102)]
pub const X509_V_FLAG_SUITEB_192_LOS: c_ulong = 0x20000;
#[cfg(ossl102)]
pub const X509_V_FLAG_SUITEB_128_LOS: c_ulong = 0x30000;
#[cfg(ossl102)]
pub const X509_V_FLAG_PARTIAL_CHAIN: c_ulong = 0x80000;
#[cfg(ossl110)]
pub const X509_V_FLAG_NO_ALT_CHAINS: c_ulong = 0x100000;
#[cfg(ossl110)]
pub const X509_V_FLAG_NO_CHECK_TIME: c_ulong = 0x200000;

extern "C" {
    #[cfg(ossl110)]
    pub fn X509_LOOKUP_meth_free(method: *mut X509_LOOKUP_METHOD);
}

extern "C" {
    pub fn X509_LOOKUP_free(ctx: *mut X509_LOOKUP);
    pub fn X509_LOOKUP_hash_dir() -> *mut X509_LOOKUP_METHOD;
    pub fn X509_LOOKUP_ctrl(
        ctx: *mut X509_LOOKUP,
        cmd: c_int,
        argc: *const c_char,
        argl: c_long,
        ret: *mut *mut c_char,
    ) -> c_int;
}

pub unsafe fn X509_LOOKUP_add_dir(
    ctx: *mut X509_LOOKUP,
    name: *const c_char,
    _type: c_int,
) -> c_int {
    const X509_L_ADD_DIR: c_int = 2;
    X509_LOOKUP_ctrl(
        ctx,
        X509_L_ADD_DIR,
        name,
        _type as c_long,
        std::ptr::null_mut(),
    )
}

extern "C" {
    pub fn X509_STORE_new() -> *mut X509_STORE;
    pub fn X509_STORE_free(store: *mut X509_STORE);

    pub fn X509_STORE_CTX_new() -> *mut X509_STORE_CTX;

    pub fn X509_STORE_CTX_free(ctx: *mut X509_STORE_CTX);
    pub fn X509_STORE_CTX_init(
        ctx: *mut X509_STORE_CTX,
        store: *mut X509_STORE,
        x509: *mut X509,
        chain: *mut stack_st_X509,
    ) -> c_int;
    pub fn X509_STORE_CTX_cleanup(ctx: *mut X509_STORE_CTX);

    pub fn X509_STORE_add_cert(store: *mut X509_STORE, x: *mut X509) -> c_int;

    pub fn X509_STORE_add_lookup(
        store: *mut X509_STORE,
        meth: *mut X509_LOOKUP_METHOD,
    ) -> *mut X509_LOOKUP;

    pub fn X509_STORE_set_default_paths(store: *mut X509_STORE) -> c_int;
<<<<<<< HEAD
}
=======
    pub fn X509_STORE_set_flags(store: *mut X509_STORE, flags: c_ulong) -> c_int;
>>>>>>> e262135c

const_ptr_api! {
    extern "C" {
        pub fn X509_STORE_CTX_get_ex_data(ctx: #[const_ptr_if(ossl300)] X509_STORE_CTX, idx: c_int) -> *mut c_void;
        pub fn X509_STORE_CTX_get_error(ctx: #[const_ptr_if(ossl300)] X509_STORE_CTX) -> c_int;
        pub fn X509_STORE_CTX_get_error_depth(ctx: #[const_ptr_if(ossl300)] X509_STORE_CTX) -> c_int;
        pub fn X509_STORE_CTX_get_current_cert(ctx: #[const_ptr_if(ossl300)] X509_STORE_CTX) -> *mut X509;
    }
}
extern "C" {
    pub fn X509_STORE_CTX_set_error(ctx: *mut X509_STORE_CTX, error: c_int);
}
cfg_if! {
    if #[cfg(ossl110)] {
        const_ptr_api! {
            extern "C" {
                pub fn X509_STORE_CTX_get0_chain(ctx: #[const_ptr_if(ossl300)] X509_STORE_CTX) -> *mut stack_st_X509;
            }
        }
    } else {
        extern "C" {
            pub fn X509_STORE_CTX_get_chain(ctx: *mut X509_STORE_CTX) -> *mut stack_st_X509;
        }
    }
}

extern "C" {
    #[cfg(any(ossl102, libressl261))]
    pub fn X509_VERIFY_PARAM_free(param: *mut X509_VERIFY_PARAM);

    #[cfg(any(ossl102, libressl261))]
    pub fn X509_VERIFY_PARAM_set_flags(param: *mut X509_VERIFY_PARAM, flags: c_ulong) -> c_int;
    #[cfg(any(ossl102, libressl261))]
    pub fn X509_VERIFY_PARAM_clear_flags(param: *mut X509_VERIFY_PARAM, flags: c_ulong) -> c_int;
}
const_ptr_api! {
    extern "C" {
        #[cfg(any(ossl102, libressl261))]
        pub fn X509_VERIFY_PARAM_get_flags(param: #[const_ptr_if(ossl300)] X509_VERIFY_PARAM) -> c_ulong;
    }
}

extern "C" {
    #[cfg(any(ossl102, libressl261))]
    pub fn X509_VERIFY_PARAM_set1_host(
        param: *mut X509_VERIFY_PARAM,
        name: *const c_char,
        namelen: size_t,
    ) -> c_int;
    #[cfg(any(ossl102, libressl261))]
    pub fn X509_VERIFY_PARAM_set_hostflags(param: *mut X509_VERIFY_PARAM, flags: c_uint);
    #[cfg(any(ossl102, libressl261))]
    pub fn X509_VERIFY_PARAM_set1_ip(
        param: *mut X509_VERIFY_PARAM,
        ip: *const c_uchar,
        iplen: size_t,
    ) -> c_int;
}<|MERGE_RESOLUTION|>--- conflicted
+++ resolved
@@ -189,11 +189,8 @@
     ) -> *mut X509_LOOKUP;
 
     pub fn X509_STORE_set_default_paths(store: *mut X509_STORE) -> c_int;
-<<<<<<< HEAD
-}
-=======
     pub fn X509_STORE_set_flags(store: *mut X509_STORE, flags: c_ulong) -> c_int;
->>>>>>> e262135c
+}
 
 const_ptr_api! {
     extern "C" {
